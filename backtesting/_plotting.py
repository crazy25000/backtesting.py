--- conflicted
+++ resolved
@@ -2,31 +2,22 @@
 import re
 import sys
 import warnings
-<<<<<<< HEAD
-=======
-from colorsys import hls_to_rgb, rgb_to_hls
-from itertools import cycle, combinations
->>>>>>> 6200869e
 from functools import partial
 from itertools import cycle, combinations
 from typing import Callable, List, Union
 
 import numpy as np
 import pandas as pd
-<<<<<<< HEAD
-from bokeh.colors.named import lime as BULL_COLOR, tomato as BEAR_COLOR
-from bokeh.io import output_notebook, output_file, show
-from bokeh.io.state import curstate
-from bokeh.layouts import gridplot
-=======
-
+
+from colorsys import hls_to_rgb, rgb_to_hls
 from bokeh.colors import RGB
 from bokeh.colors.named import (
     lime as BULL_COLOR,
     tomato as BEAR_COLOR
 )
-from bokeh.plotting import figure as _figure
->>>>>>> 6200869e
+from bokeh.io import output_notebook, output_file, show
+from bokeh.io.state import curstate
+from bokeh.layouts import gridplot
 from bokeh.models import (
     CrosshairTool,
     CustomJS,
@@ -92,18 +83,11 @@
     yield from cycle(Category10[10])
 
 
-<<<<<<< HEAD
-def lightness(color, lightness=0.94):
-    color = color.to_hsl()
-    color.l = lightness  # noqa
-    return color.to_rgb()
-=======
 def lightness(color, lightness=.94):
     rgb = np.array([color.r, color.g, color.b]) / 255
     h, _, s = rgb_to_hls(*rgb)
     rgb = np.array(hls_to_rgb(h, lightness, s)) * 255
     return RGB(*rgb)
->>>>>>> 6200869e
 
 
 _MAX_CANDLES = 10_000
@@ -150,27 +134,18 @@
 
     df = df.resample(freq, label='right').agg(OHLCV_AGG).dropna()
 
-<<<<<<< HEAD
     indicators = [
         _Indicator(
             i.df.resample(freq, label='right').mean().dropna().reindex(df.index).values.T,
             **dict(
                 i._opts,
                 name=i.name,
-                # HACK: override `data` for its index
-                data=pd.Series(np.nan, index=df.index),
+                # Replace saved index with the resampled one
+                index=df.index
             ),
         )
         for i in indicators
     ]
-=======
-    indicators = [_Indicator(i.df.resample(freq, label='right').mean()
-                             .dropna().reindex(df.index).values.T,
-                             **dict(i._opts, name=i.name,
-                                    # Replace saved index with the resampled one
-                                    index=df.index))
-                  for i in indicators]
->>>>>>> 6200869e
     assert not indicators or indicators[0].df.index.equals(df.index)
 
     equity_data = equity_data.resample(freq, label='right').agg(_EQUITY_AGG).dropna(how='all')
